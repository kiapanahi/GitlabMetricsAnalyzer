using Microsoft.Extensions.Options;

using Toman.Management.KPIAnalysis.ApiService.Features.GitLabMetrics.Configuration;
using Toman.Management.KPIAnalysis.ApiService.Features.GitLabMetrics.Models;
using Toman.Management.KPIAnalysis.ApiService.Features.GitLabMetrics.Models.Raw;

namespace Toman.Management.KPIAnalysis.ApiService.Features.GitLabMetrics.Infrastructure;

public sealed class GitLabService : IGitLabService
{
    private readonly IGitLabHttpClient _gitLabHttpClient;
    private readonly ILogger<GitLabService> _logger;

    public GitLabService(
        IGitLabHttpClient gitLabHttpClient,
        IOptions<GitLabConfiguration> configuration,
        ILogger<GitLabService> logger)
    {
        _gitLabHttpClient = gitLabHttpClient;
        _logger = logger;
    }

    public async Task<bool> TestConnectionAsync(CancellationToken cancellationToken = default)
    {
        try
        {
            return await _gitLabHttpClient.TestConnectionAsync(cancellationToken);
        }
        catch (Exception ex)
        {
            _logger.LogError(ex, "Failed to connect to GitLab API");
            return false;
        }
    }

    public async Task<IReadOnlyList<GitLabProject>> GetProjectsAsync(CancellationToken cancellationToken = default)
    {
        try
        {
            var projects = await _gitLabHttpClient.GetProjectsAsync(cancellationToken);
            _logger.LogInformation("Retrieved {ProjectCount} projects", projects.Count);
            return projects;
        }
        catch (Exception ex)
        {
            _logger.LogWarning(ex, "Failed to get projects");
            return new List<GitLabProject>().AsReadOnly();
        }
    }

    public async Task<IReadOnlyList<GitLabProject>> GetGroupProjectsAsync(long groupId, CancellationToken cancellationToken = default)
    {
        // Simplified - just return empty list for now
        _logger.LogDebug("Group projects retrieval not implemented yet for group {GroupId}", groupId);
        return await _gitLabHttpClient.GetGroupProjectsAsync(groupId, cancellationToken);
    }

    public async Task<IReadOnlyList<RawCommit>> GetCommitsAsync(long projectId, DateTimeOffset? since = null, CancellationToken cancellationToken = default)
    {
        try
        {
            var commits = await _gitLabHttpClient.GetCommitsAsync(projectId, since, cancellationToken);

            var rawCommits = new List<RawCommit>();

            foreach (var commit in commits)
            {
                try
                {
                    // For commits, we often only have email and name
                    // We'll use a placeholder user ID and resolve it later during user sync
                    // Use a hash of the email to create a consistent temporary ID
                    var authorEmail = commit.AuthorEmail ?? "unknown@example.com";
                    var tempAuthorUserId = Math.Abs(authorEmail.GetHashCode()); // Temporary ID based on email

                    var rawCommit = new RawCommit
                    {
                        ProjectId = projectId,
                        ProjectName = $"Project {projectId}", // Mock project name
                        CommitId = commit.Id?.ToString() ?? Guid.NewGuid().ToString(),
                        AuthorUserId = tempAuthorUserId, // Temporary ID - will be resolved later
                        AuthorName = commit.AuthorName ?? "Unknown",
                        AuthorEmail = authorEmail,
                        CommittedAt = commit.CommittedDate ?? DateTimeOffset.UtcNow,
                        Message = commit.Message ?? "",
                        Additions = commit.Stats?.Additions ?? 0,
                        Deletions = commit.Stats?.Deletions ?? 0,
                        IsSigned = false, // Not available in our model
                        IngestedAt = DateTimeOffset.UtcNow
                    };

                    // Filter by date if specified
                    if (since.HasValue && rawCommit.CommittedAt < since.Value)
                        continue;

                    rawCommits.Add(rawCommit);
                }
                catch (Exception ex)
                {
                    _logger.LogWarning(ex, "Failed to process commit {CommitId} for project {ProjectId}", commit.Id, projectId);
                }
            }

            _logger.LogDebug("Retrieved {CommitCount} commits for project {ProjectId}", rawCommits.Count, projectId);
            return rawCommits.AsReadOnly();
        }
        catch (Exception ex)
        {
            _logger.LogError(ex, "Failed to get commits for project {ProjectId}", projectId);
            return new List<RawCommit>().AsReadOnly();
        }
    }

    public async Task<IReadOnlyList<RawMergeRequest>> GetMergeRequestsAsync(long projectId, DateTimeOffset? updatedAfter = null, CancellationToken cancellationToken = default)
    {
        try
        {
            var mergeRequests = await _gitLabHttpClient.GetMergeRequestsAsync(projectId, updatedAfter, cancellationToken);

            var rawMergeRequests = new List<RawMergeRequest>();

            foreach (var mr in mergeRequests)
            {
                try
                {
                    var rawMr = new RawMergeRequest
                    {
                        ProjectId = projectId,
                        ProjectName = $"Project {projectId}", // Mock project name
                        MrId = mr.Iid,
                        AuthorUserId = mr.Author?.Id ?? 0,
                        AuthorName = mr.Author?.Name ?? "Unknown",
                        Title = mr.Title ?? "",
                        CreatedAt = mr.CreatedAt ?? DateTimeOffset.UtcNow,
                        MergedAt = mr.MergedAt,
                        ClosedAt = mr.ClosedAt,
                        State = mr.State ?? "opened",
                        ChangesCount = int.TryParse(mr.ChangesCount, out var changes) ? changes : 0,
                        SourceBranch = mr.SourceBranch ?? "",
                        TargetBranch = mr.TargetBranch ?? "",
                        ApprovalsRequired = 0, // Would need approvals API
                        ApprovalsGiven = 0, // Would need approvals API
                        FirstReviewAt = null, // Would need to check notes/discussions
                        ReviewerIds = null, // Would need to get reviewers
                        IngestedAt = DateTimeOffset.UtcNow
                    };

                    // Filter by date if specified
                    if (updatedAfter.HasValue && rawMr.CreatedAt < updatedAfter.Value)
                        continue;

                    rawMergeRequests.Add(rawMr);
                }
                catch (Exception ex)
                {
                    _logger.LogWarning(ex, "Failed to process merge request {MrId} for project {ProjectId}", mr.Iid, projectId);
                }
            }

            _logger.LogDebug("Retrieved {MrCount} merge requests for project {ProjectId}", rawMergeRequests.Count, projectId);
            return rawMergeRequests.AsReadOnly();
        }
        catch (Exception ex)
        {
            _logger.LogError(ex, "Failed to get merge requests for project {ProjectId}", projectId);
            return new List<RawMergeRequest>().AsReadOnly();
        }
    }

    public async Task<IReadOnlyList<RawPipeline>> GetPipelinesAsync(long projectId, DateTimeOffset? updatedAfter = null, CancellationToken cancellationToken = default)
    {
        try
        {
            var pipelines = await _gitLabHttpClient.GetPipelinesAsync(projectId, updatedAfter, cancellationToken);

            var rawPipelines = new List<RawPipeline>();

            foreach (var pipeline in pipelines)
            {
                try
                {
                    var rawPipeline = new RawPipeline
                    {
                        ProjectId = projectId,
                        ProjectName = $"Project {projectId}", // Mock project name
                        PipelineId = (int)pipeline.Id,
                        Sha = pipeline.Sha ?? "",
                        Ref = pipeline.Ref ?? "",
                        Status = pipeline.Status ?? "unknown",
                        AuthorUserId = pipeline.User?.Id ?? 0,
                        AuthorName = pipeline.User?.Name ?? "Unknown",
                        TriggerSource = "unknown", // Not available in our model
                        CreatedAt = pipeline.CreatedAt ?? DateTimeOffset.UtcNow,
                        UpdatedAt = pipeline.UpdatedAt ?? DateTimeOffset.UtcNow,
                        StartedAt = null, // Not available in our model
                        FinishedAt = null, // Not available in our model
                        DurationSec = 0, // Not available in our model
                        Environment = null, // Would need to check pipeline jobs for environment
                        IngestedAt = DateTimeOffset.UtcNow
                    };

                    // Filter by date if specified
                    if (updatedAfter.HasValue && rawPipeline.CreatedAt < updatedAfter.Value)
                        continue;

                    rawPipelines.Add(rawPipeline);
                }
                catch (Exception ex)
                {
                    _logger.LogWarning(ex, "Failed to process pipeline {PipelineId} for project {ProjectId}", pipeline.Id, projectId);
                }
            }

            _logger.LogDebug("Retrieved {PipelineCount} pipelines for project {ProjectId}", rawPipelines.Count, projectId);
            return rawPipelines.AsReadOnly();
        }
        catch (Exception ex)
        {
            _logger.LogError(ex, "Failed to get pipelines for project {ProjectId}", projectId);
            return new List<RawPipeline>().AsReadOnly();
        }
    }

    public async Task<IReadOnlyList<GitLabUser>> GetUsersAsync(CancellationToken cancellationToken = default)
    {
        try
        {
            _logger.LogDebug("Fetching all users from GitLab");

            var users = await _gitLabHttpClient.GetUsersAsync(cancellationToken);

            _logger.LogInformation("Retrieved {UserCount} users from GitLab", users.Count);
            return users;
        }
        catch (Exception ex)
        {
            _logger.LogError(ex, "Failed to get users from GitLab");
            return new List<GitLabUser>().AsReadOnly();
        }
    }

    public async Task<GitLabUser?> GetUserByIdAsync(long userId, CancellationToken cancellationToken = default)
    {
        try
        {
            _logger.LogDebug("Fetching user {UserId} from GitLab", userId);

            var user = await _gitLabHttpClient.GetUserByIdAsync(userId, cancellationToken);

            _logger.LogDebug("Retrieved user {UserId}: {Username}", userId, user?.Username);
            return user;
        }
        catch (Exception ex)
        {
            _logger.LogWarning(ex, "Failed to get user {UserId} from GitLab", userId);
            return null;
        }
    }

    public async Task<IReadOnlyList<GitLabProject>> GetUserContributedProjectsAsync(long userId, CancellationToken cancellationToken = default)
    {
        try
        {
            _logger.LogDebug("Fetching contributed projects for user {UserId} using GitLab's official contributed_projects API", userId);

            var contributedProjects = await _gitLabHttpClient.GetUserContributedProjectsAsync(userId, cancellationToken);

            // Convert the API response to GitLabProject models
            var projects = new List<GitLabProject>();

            foreach (var apiProject in contributedProjects)
            {
                try
                {
                    // Convert GitLabContributedProject to GitLabProject
                    var project = new GitLabProject
                    {
                        Id = apiProject.Id,
                        Name = apiProject.Name,
                        NameWithNamespace = apiProject.NameWithNamespace,
                        Path = apiProject.Path,
                        PathWithNamespace = apiProject.PathWithNamespace,
                        Description = apiProject.Description,
                        DefaultBranch = apiProject.DefaultBranch,
                        Visibility = apiProject.Visibility,
                        WebUrl = apiProject.WebUrl,
                        SshUrlToRepo = apiProject.SshUrlToRepo,
                        HttpUrlToRepo = apiProject.HttpUrlToRepo,
                        AvatarUrl = apiProject.AvatarUrl,
                        Archived = false,
                        ForksCount = 0,
                        StarCount = 0,
                        LastActivityAt = null,
                        CreatedAt = null
                    };
                    projects.Add(project);
                }
                catch (Exception ex)
                {
                    _logger.LogWarning(ex, "Failed to convert project {ProjectId} ({ProjectName}) from API response",
                        apiProject.Id, apiProject.Name);
                }
            }

            _logger.LogInformation("Successfully fetched {ProjectCount} contributed projects for user {UserId} via GitLab API",
                projects.Count, userId);

            return projects.AsReadOnly();
        }
        catch (HttpRequestException ex)
        {
            _logger.LogError(ex, "HTTP request failed while fetching contributed projects for user {UserId}. Falling back to owned projects.", userId);
            return await GetFallbackUserProjectsAsync(userId, cancellationToken);
        }
        catch (Exception ex)
        {
            _logger.LogError(ex, "Failed to get contributed projects for user {UserId}. Falling back to owned projects.", userId);
            return await GetFallbackUserProjectsAsync(userId, cancellationToken);
        }
    }



    /// <summary>
    /// Fallback method to get user's owned projects when the contributed_projects API fails.
    /// Since we're using a custom GitLab client, this fallback is not available.
    /// </summary>
    /// <param name="userId">The GitLab user ID</param>
    /// <param name="cancellationToken">Cancellation token</param>
    /// <returns>Empty list since fallback is not available with custom client</returns>
    private Task<IReadOnlyList<GitLabProject>> GetFallbackUserProjectsAsync(long userId, CancellationToken cancellationToken = default)
    {
        _logger.LogWarning("Fallback method for owned projects is not available with custom GitLab client for user {UserId}", userId);
        return Task.FromResult(new List<GitLabProject>().AsReadOnly() as IReadOnlyList<GitLabProject>);
    }

    /// <summary>
    /// Efficiently analyzes user contributions across their contributed projects.
    /// This method now uses the contributed projects API as a starting point for much better performance.
    /// </summary>
    /// <param name="userId">The GitLab user ID</param>
    /// <param name="userEmail">Optional user email for commit matching (if not provided, will be fetched from user profile)</param>
    /// <param name="cancellationToken">Cancellation token</param>
    /// <returns>Weighted list of projects ordered by contribution level</returns>
    public async Task<IReadOnlyList<UserProjectContribution>> GetUserProjectContributionsAsync(long userId, string? userEmail = null, CancellationToken cancellationToken = default)
    {
        try
        {
            _logger.LogInformation("Analyzing user {UserId} contributions using contributed projects API", userId);

            // Resolve user email if not provided
            if (string.IsNullOrEmpty(userEmail))
            {
                var user = await GetUserByIdAsync(userId, cancellationToken);
                userEmail = user?.Email;
                if (string.IsNullOrEmpty(userEmail))
                {
                    _logger.LogWarning("Could not resolve email for user {UserId}, contribution analysis may be incomplete", userId);
                    return new List<UserProjectContribution>().AsReadOnly();
                }
            }

            // Get contributed projects - much more efficient than scanning all projects
            var contributedProjects = await GetUserContributedProjectsAsync(userId, cancellationToken);
            _logger.LogDebug("Analyzing contributions across {ProjectCount} contributed projects", contributedProjects.Count);

            // Analyze contributions in parallel for better performance
            var contributionTasks = contributedProjects.Select(async project =>
            {
                try
                {
                    var contributions = await AnalyzeUserContributionsInProjectAsync(project, userId, userEmail, cancellationToken);
                    return contributions;
                }
                catch (Exception ex)
                {
                    _logger.LogTrace(ex, "Failed to analyze contributions for user {UserId} in project {ProjectId}", userId, project.Id);
                    // Return empty contribution for this project
                    return new UserProjectContribution
                    {
                        Project = project,
                        CommitsCount = 0,
                        MergeRequestsCount = 0,
                        IssuesCount = 0,
                        Weight = 0,
                        LastActivityAt = null
                    };
                }
            });

            var allContributions = await Task.WhenAll(contributionTasks);

            // Filter to only projects with actual contributions and sort by weight
            var relevantContributions = allContributions
                .Where(c => c.HasContribution)
                .OrderByDescending(c => c.Weight)
                .ThenByDescending(c => c.LastActivityAt)
                .ToList();

            _logger.LogInformation("Found user {UserId} actual contributions in {RelevantProjectCount} out of {TotalProjectCount} contributed projects",
                userId, relevantContributions.Count, contributedProjects.Count);

            return relevantContributions.AsReadOnly();
        }
        catch (Exception ex)
        {
            _logger.LogError(ex, "Failed to analyze user {UserId} project contributions", userId);
            return new List<UserProjectContribution>().AsReadOnly();
        }
    }
    /// <summary>
    /// Analyzes a user's contributions to a specific project
    /// </summary>
    private async Task<UserProjectContribution> AnalyzeUserContributionsInProjectAsync(GitLabProject project, long userId, string userEmail, CancellationToken cancellationToken)
    {
        var commitsCount = 0;
        var mergeRequestsCount = 0;
        var issuesCount = 0;
        DateTimeOffset? lastActivity = null;

        try
        {
            // Count commits by email (most reliable for contribution counting)
            var recentCommits = await GetCommitsByUserEmailAsync(project.Id, userEmail, DateTimeOffset.UtcNow.AddYears(-1), cancellationToken);
            commitsCount = recentCommits.Count;
            if (recentCommits.Count > 0)
            {
                lastActivity = recentCommits.Max(c => c.CommittedAt);
            }

            // Count merge requests by user ID
            var recentMRs = await GetMergeRequestsAsync(project.Id, DateTimeOffset.UtcNow.AddYears(-1), cancellationToken);
            var userMRs = recentMRs.Where(mr => mr.AuthorUserId == userId).ToList();
            mergeRequestsCount = userMRs.Count;
            if (userMRs.Count > 0)
            {
                var mrLastActivity = userMRs.Max(mr => mr.CreatedAt);
                lastActivity = lastActivity.HasValue ?
                    (lastActivity > mrLastActivity ? lastActivity : mrLastActivity) :
                    mrLastActivity;
            }

            // TODO: Add issues count when we implement issue fetching
            // For now, issues count remains 0

            // Calculate weight based on contribution types
            var weight = CalculateContributionWeight(commitsCount, mergeRequestsCount, issuesCount);

            return new UserProjectContribution
            {
                Project = project,
                CommitsCount = commitsCount,
                MergeRequestsCount = mergeRequestsCount,
                IssuesCount = issuesCount,
                Weight = weight,
                LastActivityAt = lastActivity
            };
        }
        catch (Exception ex)
        {
            _logger.LogTrace(ex, "Error analyzing contributions for user {UserId} in project {ProjectId}", userId, project.Id);
            throw;
        }
    }

    /// <summary>
    /// Calculates contribution weight based on different activity types
    /// </summary>
    private static double CalculateContributionWeight(int commitsCount, int mergeRequestsCount, int issuesCount)
    {
        // Weight calculation:
        // - Commits: 1 point each (direct code contribution)
        // - Merge Requests: 5 points each (higher impact, includes code review process)
        // - Issues: 2 points each (project involvement, reporting/discussing)

        const double commitWeight = 1.0;
        const double mergeRequestWeight = 5.0;
        const double issueWeight = 2.0;

        return (commitsCount * commitWeight) +
               (mergeRequestsCount * mergeRequestWeight) +
               (issuesCount * issueWeight);
    }
    /// <summary>
    /// Gets projects for a specific user based on contributed projects.
    /// This method now uses the contributed projects approach for better accuracy and performance.
    /// </summary>
    /// <param name="userId">The GitLab user ID</param>
    /// <param name="cancellationToken">Cancellation token</param>
    /// <returns>List of projects where the user has contributions</returns>
    public async Task<IReadOnlyList<GitLabProject>> GetUserProjectsAsync(long userId, CancellationToken cancellationToken = default)
    {
        try
        {
            _logger.LogDebug("Fetching projects for user {UserId} using contributed projects approach", userId);

            // Use the new contributed projects method for much better performance
            var projects = await GetUserContributedProjectsAsync(userId, cancellationToken);

            _logger.LogInformation("Found {ProjectCount} projects for user {UserId}", projects.Count, userId);
            return projects;
        }
        catch (Exception ex)
        {
            _logger.LogError(ex, "Failed to get projects for user {UserId}", userId);
            return new List<GitLabProject>().AsReadOnly();
        }
    }    /// <summary>
         /// [DEPRECATED] Alternative approach for activity-based project discovery.
         /// Use GetUserContributedProjectsAsync instead for better performance and accuracy.
         /// 
         /// This method searches for user activity across the GitLab instance without admin privileges
         /// but requires many API calls during the search phase and is less reliable.
         /// </summary>
         /// <param name="userId">The GitLab user ID</param>
         /// <param name="userEmail">The user's email address</param>
         /// <param name="cancellationToken">Cancellation token</param>
         /// <returns>Projects where the user has actual activity</returns>
    [Obsolete("Use GetUserContributedProjectsAsync for better performance and accuracy")]
    public async Task<IReadOnlyList<GitLabProject>> GetUserProjectsByActivityAsync(long userId, string userEmail, CancellationToken cancellationToken = default)
    {
        // Since this method is obsolete, delegate to the new interface method
        return await _gitLabHttpClient.GetUserProjectsByActivityAsync(userId, userEmail, cancellationToken);
    }

    public async Task<IReadOnlyList<RawCommit>> GetCommitsByUserEmailAsync(long projectId, string userEmail, DateTimeOffset? since = null, CancellationToken cancellationToken = default)
    {
        // Delegate to the new interface method
        var commits = await _gitLabHttpClient.GetCommitsByUserEmailAsync(projectId, userEmail, since, cancellationToken);
        
        var rawCommits = new List<RawCommit>();
        foreach (var commit in commits)
        {
            // Create a consistent user ID based on email
            var authorUserId = Math.Abs(userEmail.GetHashCode());

            var rawCommit = new RawCommit
            {
                ProjectId = projectId,
                ProjectName = $"Project {projectId}", // Mock project name
                CommitId = commit.Id?.ToString() ?? Guid.NewGuid().ToString(),
                AuthorUserId = authorUserId, // Consistent email-based ID
                AuthorName = commit.AuthorName ?? "Unknown",
                AuthorEmail = userEmail,
                CommittedAt = commit.CommittedDate ?? DateTimeOffset.UtcNow,
                Message = commit.Message ?? "",
                Additions = commit.Stats?.Additions ?? 0,
                Deletions = commit.Stats?.Deletions ?? 0,
                IsSigned = false,
                IngestedAt = DateTimeOffset.UtcNow
            };

            rawCommits.Add(rawCommit);
        }

        return rawCommits.AsReadOnly();
    }

<<<<<<< HEAD
    public Task<IReadOnlyList<RawMergeRequestNote>> GetMergeRequestNotesAsync(long projectId, long mergeRequestIid, CancellationToken cancellationToken = default)
    {
        _logger.LogDebug("GetMergeRequestNotesAsync returning empty collection - GitLab API integration pending");
        // TODO: Implement actual GitLab API call for merge request notes/discussions
        // Reference: https://docs.gitlab.com/api/discussions.html#list-merge-request-discussions
        // Will need to determine correct NGitLab client method for accessing discussions/notes
        return Task.FromResult(new List<RawMergeRequestNote>().AsReadOnly() as IReadOnlyList<RawMergeRequestNote>);
    }

    public Task<IReadOnlyList<RawIssueNote>> GetIssueNotesAsync(long projectId, long issueIid, CancellationToken cancellationToken = default)
    {
        _logger.LogDebug("GetIssueNotesAsync returning empty collection - GitLab API integration pending");
        // TODO: Implement actual GitLab API call for issue notes
        // Reference: https://docs.gitlab.com/api/notes.html#list-issue-notes
        // Will need to determine correct NGitLab client method for accessing issue notes
        return Task.FromResult(new List<RawIssueNote>().AsReadOnly() as IReadOnlyList<RawIssueNote>);
=======
    public Task<IReadOnlyList<RawIssue>> GetIssuesAsync(long projectId, DateTimeOffset? updatedAfter = null, CancellationToken cancellationToken = default)
    {
        try
        {
            // Note: For now, we'll return empty list as the exact NGitLab API for issues needs to be verified
            // This placeholder ensures the interface is implemented correctly
            _logger.LogDebug("Issue fetching API method implemented but requires GitLab API verification for project {ProjectId}", projectId);
            
            return Task.FromResult(new List<RawIssue>().AsReadOnly() as IReadOnlyList<RawIssue>);
        }
        catch (Exception ex)
        {
            _logger.LogError(ex, "Failed to get issues for project {ProjectId}", projectId);
            return Task.FromResult(new List<RawIssue>().AsReadOnly() as IReadOnlyList<RawIssue>);
        }
    }

    public async Task<IReadOnlyList<RawIssue>> GetUserAssignedIssuesAsync(long userId, DateTimeOffset? updatedAfter = null, CancellationToken cancellationToken = default)
    {
        try
        {
            var allAssignedIssues = new List<RawIssue>();
            
            // Get projects the user is involved in
            var projects = await GetUserProjectsAsync(userId, cancellationToken);

            foreach (var project in projects.Take(10)) // Limit to first 10 projects for now
            {
                try
                {
                    // Get issues from each project using the implemented GetIssuesAsync method
                    var projectIssues = await GetIssuesAsync(project.Id, updatedAfter, cancellationToken);
                    
                    // Filter for issues assigned to this user
                    var userAssignedIssues = projectIssues.Where(issue => issue.AssigneeUserId == userId).ToList();
                    allAssignedIssues.AddRange(userAssignedIssues);
                }
                catch (Exception ex)
                {
                    _logger.LogWarning(ex, "Failed to get assigned issues from project {ProjectId} for user {UserId}", project.Id, userId);
                }
            }

            _logger.LogDebug("Retrieved {IssueCount} assigned issues for user {UserId} from {ProjectCount} projects", 
                allAssignedIssues.Count, userId, projects.Count);
            return allAssignedIssues.AsReadOnly();
        }
        catch (Exception ex)
        {
            _logger.LogError(ex, "Failed to get assigned issues for user {UserId}", userId);
            return new List<RawIssue>().AsReadOnly();
        }
>>>>>>> 48c419fc
    }
}<|MERGE_RESOLUTION|>--- conflicted
+++ resolved
@@ -556,7 +556,6 @@
         return rawCommits.AsReadOnly();
     }
 
-<<<<<<< HEAD
     public Task<IReadOnlyList<RawMergeRequestNote>> GetMergeRequestNotesAsync(long projectId, long mergeRequestIid, CancellationToken cancellationToken = default)
     {
         _logger.LogDebug("GetMergeRequestNotesAsync returning empty collection - GitLab API integration pending");
@@ -573,7 +572,8 @@
         // Reference: https://docs.gitlab.com/api/notes.html#list-issue-notes
         // Will need to determine correct NGitLab client method for accessing issue notes
         return Task.FromResult(new List<RawIssueNote>().AsReadOnly() as IReadOnlyList<RawIssueNote>);
-=======
+    }
+
     public Task<IReadOnlyList<RawIssue>> GetIssuesAsync(long projectId, DateTimeOffset? updatedAfter = null, CancellationToken cancellationToken = default)
     {
         try
@@ -626,6 +626,5 @@
             _logger.LogError(ex, "Failed to get assigned issues for user {UserId}", userId);
             return new List<RawIssue>().AsReadOnly();
         }
->>>>>>> 48c419fc
     }
 }